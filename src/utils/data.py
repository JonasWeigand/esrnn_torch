--- conflicted
+++ resolved
@@ -89,24 +89,16 @@
     len_series = np.count_nonzero(~np.isnan(batch_y), axis=1)
     min_len = min(len_series)
     last_numeric = (~np.isnan(batch_y)).cumsum(1).argmax(1)+1
-<<<<<<< HEAD
-    
-=======
 
->>>>>>> 72ba419c
     # Trimming to match min_len
     y_b = np.zeros((batch_y.shape[0], min_len))
     for i in range(batch_y.shape[0]):
-        y_b[i] = batch_y[i,(last_numeric[i]-min_len):last_numeric[i]]
+      y_b[i] = batch_y[i,(last_numeric[i]-min_len):last_numeric[i]]
     batch_y = y_b
 
-<<<<<<< HEAD
-    assert batch_y.shape[0] == len(batch_idxs) == len(batch_last_ds) == len(batch_categories)
-=======
     assert not np.isnan(batch_y).any(), \
            "clean np.nan's from unique_idxs: {}".format(unique_idxs)
     assert batch_y.shape[0]==len(batch_idxs)==len(batch_last_ds)==len(batch_categories)
->>>>>>> 72ba419c
     assert batch_y.shape[1]>=1
 
     # Feed to Batch
